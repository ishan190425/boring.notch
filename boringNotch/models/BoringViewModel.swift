--- conflicted
+++ resolved
@@ -27,18 +27,14 @@
     @Published var selectedDownloadIndicatorStyle: DownloadIndicatorStyle = .progress
     @Published var selectedDownloadIconStyle: DownloadIconStyle = .onlyAppIcon
     @AppStorage("showMenuBarIcon") var showMenuBarIcon: Bool = true
-<<<<<<< HEAD
     @Published var enableHaptics: Bool = true
     @Published var nothumanface: Bool = false
     @Published var showBattery: Bool = false
     @Published var firstLaunch: Bool = true
     @Published var showChargingInfo: Bool = true
     @Published var chargingInfoAllowed: Bool = true
-=======
-    @Published var enableHaptics: Bool = false
     @AppStorage("showWhatsNew") var showWhatsNew: Bool = true
     @Published var whatsNewOnClose: (() -> Void)?
->>>>>>> df0127e3
     
     deinit {
         destroy()
